<<<<<<< HEAD
=======
import matplotlib.pyplot as plt
>>>>>>> 8642d0be
from ultralytics import YOLO
import cv2
import numpy as np
from PIL import Image
import os
import yaml
from pathlib import Path
import shutil

class YOLOLicensePlateDetector:
    def __init__(self, model_size='n'):
        """
        model_size: 'n' (nano), 's' (small), 'm' (medium), 'l' (large), 'x' (xlarge)
        Nano là nhẹ nhất, phù hợp bắt đầu
        """
        self.model_size = model_size
        self.model = None
        
    def create_synthetic_dataset(self, num_images=500, output_dir='license_plate_dataset'):
        """Tạo synthetic dataset với format YOLO"""
        print(f"\n{'='*60}")
        print("CREATING YOLO DATASET")
        print(f"{'='*60}")
        
      
        dataset_path = Path(output_dir)
        for split in ['train', 'val']:
            (dataset_path / split / 'images').mkdir(parents=True, exist_ok=True)
            (dataset_path / split / 'labels').mkdir(parents=True, exist_ok=True)
        
        train_count = int(num_images * 0.8)
        val_count = num_images - train_count
        
<<<<<<< HEAD
       
        print(f"\nGenerating {train_count} training images...")
        self._generate_images(train_count, dataset_path / 'train')
        
     
        print(f"Generating {val_count} validation images...")
        self._generate_images(val_count, dataset_path / 'val')
        
       
        data_yaml = {
            'path': str(dataset_path.absolute()),
            'train': 'train/images',
            'val': 'val/images',
            'nc': 1, 
            'names': ['license_plate']
        }
        
        yaml_path = dataset_path / 'data.yaml'
        with open(yaml_path, 'w') as f:
            yaml.dump(data_yaml, f)
        
        print(f"\n✓ Dataset created at: {dataset_path}")
        print(f"✓ Config file: {yaml_path}")
        return str(yaml_path)
    
    def _generate_images(self, num_images, split_path):
=======
        print(f"\nGenerating {train_count} training images...")
        self._generate_images(train_count, dataset_path / 'train')
        
        
        print(f"Generating {val_count} validation images...")
        self._generate_images(val_count, dataset_path / 'val')
        
        
        data_yaml = {
            'path': str(dataset_path.absolute()),
            'train': 'train/images',
            'val': 'val/images',
            'nc': 1,  
            'names': ['license_plate']
        }
        
        yaml_path = dataset_path / 'data.yaml'
        with open(yaml_path, 'w') as f:
            yaml.dump(data_yaml, f)
        
        print(f"\n✓ Dataset created at: {dataset_path}")
        print(f"✓ Config file: {yaml_path}")
        return str(yaml_path)
     def _generate_images(self, num_images, split_path):
>>>>>>> 8642d0be
        """Generate synthetic car images with license plates"""
        img_dir = split_path / 'images'
        label_dir = split_path / 'labels'
        
        for i in range(num_images):
<<<<<<< HEAD
           
            img = np.random.randint(60, 100, (640, 640, 3), dtype=np.uint8)
            
           
            car_x = np.random.randint(100, 200)
            car_y = np.random.randint(150, 250)
            car_w = np.random.randint(300, 400)
            car_h = np.random.randint(200, 300)
            
            car_color = np.random.choice([
                [180, 60, 60],   
                [60, 60, 180],   
                [220, 220, 220],
                [40, 40, 40],    
                [160, 160, 160]  
            ])
            cv2.rectangle(img, (car_x, car_y), (car_x+car_w, car_y+car_h), 
                         car_color.tolist(), -1)
            
            win_y = car_y + 20
            win_h = int(car_h * 0.35)
            cv2.rectangle(img, (car_x+40, win_y), (car_x+car_w-40, win_y+win_h),
                         [120, 160, 200], -1)
            
            plate_w = np.random.randint(120, 180)
            plate_h = int(plate_w * 0.35)
            plate_x = car_x + (car_w - plate_w) // 2 + np.random.randint(-30, 30)
            plate_y = car_y + car_h - plate_h - np.random.randint(10, 40)
            
            plate_x = max(10, min(plate_x, 630 - plate_w))
            plate_y = max(10, min(plate_y, 630 - plate_h))
            
            
            plate_bg = np.random.choice([[245, 245, 245], [240, 240, 120]])
            cv2.rectangle(img, (plate_x, plate_y), 
                         (plate_x+plate_w, plate_y+plate_h), 
                         plate_bg.tolist(), -1)
            
            
            cv2.rectangle(img, (plate_x, plate_y), 
                         (plate_x+plate_w, plate_y+plate_h), 
                         [0, 0, 0], 3)
            
            
            cv2.putText(img, '29A-12345', 
                       (plate_x + 20, plate_y + plate_h - 15),
                       cv2.FONT_HERSHEY_SIMPLEX, 0.8, (0, 0, 0), 2)
            
=======
            img = np.random.randint(60, 100, (640, 640, 3), dtype=np.uint8)
            
            car_x = np.random.randint(100, 200)
            car_y = np.random.randint(150, 250)
            car_w = np.random.randint(300, 400)
            car_h = np.random.randint(200, 300)
            
            car_color = np.random.choice([
                [180, 60, 60],   
                [60, 60, 180],   
                [220, 220, 220], 
                [40, 40, 40],    
                [160, 160, 160]  
            ])
            cv2.rectangle(img, (car_x, car_y), (car_x+car_w, car_y+car_h), 
                         car_color.tolist(), -1)
            
            win_y = car_y + 20
            win_h = int(car_h * 0.35)
            cv2.rectangle(img, (car_x+40, win_y), (car_x+car_w-40, win_y+win_h),
                         [120, 160, 200], -1)
            
            plate_w = np.random.randint(120, 180)
            plate_h = int(plate_w * 0.35)
            plate_x = car_x + (car_w - plate_w) // 2 + np.random.randint(-30, 30)
            plate_y = car_y + car_h - plate_h - np.random.randint(10, 40)
            
            plate_x = max(10, min(plate_x, 630 - plate_w))
            plate_y = max(10, min(plate_y, 630 - plate_h))
            
            plate_bg = np.random.choice([[245, 245, 245], [240, 240, 120]])
            cv2.rectangle(img, (plate_x, plate_y), 
                         (plate_x+plate_w, plate_y+plate_h), 
                         plate_bg.tolist(), -1)
            
            cv2.rectangle(img, (plate_x, plate_y), 
                         (plate_x+plate_w, plate_y+plate_h), 
                         [0, 0, 0], 3)
            
            cv2.putText(img, '29A-12345', 
                       (plate_x + 20, plate_y + plate_h - 15),
                       cv2.FONT_HERSHEY_SIMPLEX, 0.8, (0, 0, 0), 2)
            
>>>>>>> 8642d0be
            noise = np.random.normal(0, 15, img.shape)
            img = np.clip(img + noise, 0, 255).astype(np.uint8)
            
            brightness = np.random.uniform(0.7, 1.4)
            img = np.clip(img * brightness, 0, 255).astype(np.uint8)
            
            
            img_path = img_dir / f'car_{i:04d}.jpg'
            cv2.imwrite(str(img_path), img)
            
            x_center = (plate_x + plate_w / 2) / 640
            y_center = (plate_y + plate_h / 2) / 640
            norm_w = plate_w / 640
            norm_h = plate_h / 640
            
            label_path = label_dir / f'car_{i:04d}.txt'
            with open(label_path, 'w') as f:
                f.write(f'0 {x_center:.6f} {y_center:.6f} {norm_w:.6f} {norm_h:.6f}\n')
            
            if (i + 1) % 100 == 0:
                print(f"  ✓ Generated {i + 1}/{num_images}")
<<<<<<< HEAD
    
    def train(self, data_yaml, epochs=50, imgsz=640, batch=16):
        """Train YOLOv8 model"""
        print(f"\n{'='*60}")
        print("TRAINING YOLOv8")
        print(f"{'='*60}")
        
        model_name = f'yolov8{self.model_size}.pt'
        print(f"Loading {model_name}...")
        self.model = YOLO(model_name)
=======
    def train(self, X_train, y_train, X_val, y_val, epochs=50, batch_size=32):
        print(f"\nStarting training...")
        print(f"Training samples: {len(X_train)}")
        print(f"Validation samples: {len(X_val)}")
        print(f"Epochs: {epochs}, Batch size: {batch_size}")
>>>>>>> 8642d0be
        
        
        print(f"\nStarting training...")
        print(f"Epochs: {epochs} | Image size: {imgsz} | Batch: {batch}")
        
        results = self.model.train(
            data=data_yaml,
            epochs=epochs,
            imgsz=imgsz,
            batch=batch,
            name='license_plate_detector',
            patience=20, 
            save=True,
            plots=True,
            device='cpu'  
        )
        
        print("\n✓ Training completed!")
        return results
    
    def validate(self):
        """Validate trained model"""
        print(f"\n{'='*60}")
        print("VALIDATION")
        print(f"{'='*60}")
        
        metrics = self.model.val()
        
        return metrics
    
    def predict(self, image_path, conf=0.25, save=True):
        """Predict on single image"""
        print(f"\nPredicting: {image_path}")
        
        results = self.model.predict(
            source=image_path,
            conf=conf,
            save=save,
            show_labels=True,
            show_conf=True
        )
        
        for r in results:
            boxes = r.boxes
            print(f"\nDetected {len(boxes)} license plate(s):")
            for i, box in enumerate(boxes):
                conf = box.conf[0]
                cls = box.cls[0]
                xyxy = box.xyxy[0]
                print(f"  Plate {i+1}: confidence={conf:.3f}, bbox={xyxy.tolist()}")
        
        return results
    
    def predict_video(self, video_path, conf=0.25):
        """Predict on video"""
        print(f"\nProcessing video: {video_path}")
        
        results = self.model.predict(
            source=video_path,
            conf=conf,
            save=True,
            stream=True
        )
        
        for r in results:
            pass  
        
        print("✓ Video processing complete!")
    
    def export_model(self, format='onnx'):
        """Export model to different formats"""
        print(f"\nExporting model to {format}...")
        self.model.export(format=format)
        print(f"✓ Model exported!")


def create_demo_image(output_path='demo_car.jpg'):
    """Create demo car image for testing"""
    print(f"\nCreating demo image: {output_path}")
    
    img = np.random.randint(80, 120, (640, 640, 3), dtype=np.uint8)
    
    cv2.rectangle(img, (150, 200), (490, 450), (60, 70, 200), -1)
    cv2.rectangle(img, (180, 220), (460, 300), (120, 160, 220), -1)

    plate_x, plate_y = 270, 400
    plate_w, plate_h = 140, 45
    cv2.rectangle(img, (plate_x, plate_y), 
                 (plate_x + plate_w, plate_y + plate_h), (240, 240, 240), -1)
    cv2.rectangle(img, (plate_x, plate_y), 
                 (plate_x + plate_w, plate_y + plate_h), (0, 0, 0), 2)
    cv2.putText(img, '29A-12345', (plate_x + 15, plate_y + 30),
               cv2.FONT_HERSHEY_SIMPLEX, 0.7, (0, 0, 0), 2)
    
    cv2.imwrite(output_path, img)
    print(f"✓ Demo image created: {output_path}")
    return output_path


def main():
    """Main training pipeline"""
    print("\n" + "="*60)
    print("LICENSE PLATE DETECTION WITH YOLOv8")
    print("="*60)
    
    detector = YOLOLicensePlateDetector(model_size='n')
    
    data_yaml = detector.create_synthetic_dataset(num_images=500)
    
    results = detector.train(
        data_yaml=data_yaml,
        epochs=50,
        imgsz=640,
        batch=16
    )
    
    metrics = detector.validate()
    
    demo_img = create_demo_image()
    detector.predict(demo_img, conf=0.25)
  
   
    print(f"mAP50: {metrics.box.map50:.4f}")
    print("="*60 + "\n")  
    return detector


def load_and_predict(model_path, image_path):
    """Load trained model and predict"""
    model = YOLO(model_path)
    results = model.predict(image_path, conf=0.25, save=True)
    return results


if __name__ == "__main__":
    try:
        detector = main()        
        print("✓ All tasks completed successfully!")     
    except Exception as e:
        print(f"\n✗ Error: {e}")
        import traceback
        traceback.print_exc()<|MERGE_RESOLUTION|>--- conflicted
+++ resolved
@@ -1,7 +1,3 @@
-<<<<<<< HEAD
-=======
-import matplotlib.pyplot as plt
->>>>>>> 8642d0be
 from ultralytics import YOLO
 import cv2
 import numpy as np
@@ -35,7 +31,6 @@
         train_count = int(num_images * 0.8)
         val_count = num_images - train_count
         
-<<<<<<< HEAD
        
         print(f"\nGenerating {train_count} training images...")
         self._generate_images(train_count, dataset_path / 'train')
@@ -62,38 +57,11 @@
         return str(yaml_path)
     
     def _generate_images(self, num_images, split_path):
-=======
-        print(f"\nGenerating {train_count} training images...")
-        self._generate_images(train_count, dataset_path / 'train')
-        
-        
-        print(f"Generating {val_count} validation images...")
-        self._generate_images(val_count, dataset_path / 'val')
-        
-        
-        data_yaml = {
-            'path': str(dataset_path.absolute()),
-            'train': 'train/images',
-            'val': 'val/images',
-            'nc': 1,  
-            'names': ['license_plate']
-        }
-        
-        yaml_path = dataset_path / 'data.yaml'
-        with open(yaml_path, 'w') as f:
-            yaml.dump(data_yaml, f)
-        
-        print(f"\n✓ Dataset created at: {dataset_path}")
-        print(f"✓ Config file: {yaml_path}")
-        return str(yaml_path)
-     def _generate_images(self, num_images, split_path):
->>>>>>> 8642d0be
         """Generate synthetic car images with license plates"""
         img_dir = split_path / 'images'
         label_dir = split_path / 'labels'
         
         for i in range(num_images):
-<<<<<<< HEAD
            
             img = np.random.randint(60, 100, (640, 640, 3), dtype=np.uint8)
             
@@ -142,51 +110,6 @@
                        (plate_x + 20, plate_y + plate_h - 15),
                        cv2.FONT_HERSHEY_SIMPLEX, 0.8, (0, 0, 0), 2)
             
-=======
-            img = np.random.randint(60, 100, (640, 640, 3), dtype=np.uint8)
-            
-            car_x = np.random.randint(100, 200)
-            car_y = np.random.randint(150, 250)
-            car_w = np.random.randint(300, 400)
-            car_h = np.random.randint(200, 300)
-            
-            car_color = np.random.choice([
-                [180, 60, 60],   
-                [60, 60, 180],   
-                [220, 220, 220], 
-                [40, 40, 40],    
-                [160, 160, 160]  
-            ])
-            cv2.rectangle(img, (car_x, car_y), (car_x+car_w, car_y+car_h), 
-                         car_color.tolist(), -1)
-            
-            win_y = car_y + 20
-            win_h = int(car_h * 0.35)
-            cv2.rectangle(img, (car_x+40, win_y), (car_x+car_w-40, win_y+win_h),
-                         [120, 160, 200], -1)
-            
-            plate_w = np.random.randint(120, 180)
-            plate_h = int(plate_w * 0.35)
-            plate_x = car_x + (car_w - plate_w) // 2 + np.random.randint(-30, 30)
-            plate_y = car_y + car_h - plate_h - np.random.randint(10, 40)
-            
-            plate_x = max(10, min(plate_x, 630 - plate_w))
-            plate_y = max(10, min(plate_y, 630 - plate_h))
-            
-            plate_bg = np.random.choice([[245, 245, 245], [240, 240, 120]])
-            cv2.rectangle(img, (plate_x, plate_y), 
-                         (plate_x+plate_w, plate_y+plate_h), 
-                         plate_bg.tolist(), -1)
-            
-            cv2.rectangle(img, (plate_x, plate_y), 
-                         (plate_x+plate_w, plate_y+plate_h), 
-                         [0, 0, 0], 3)
-            
-            cv2.putText(img, '29A-12345', 
-                       (plate_x + 20, plate_y + plate_h - 15),
-                       cv2.FONT_HERSHEY_SIMPLEX, 0.8, (0, 0, 0), 2)
-            
->>>>>>> 8642d0be
             noise = np.random.normal(0, 15, img.shape)
             img = np.clip(img + noise, 0, 255).astype(np.uint8)
             
@@ -208,7 +131,6 @@
             
             if (i + 1) % 100 == 0:
                 print(f"  ✓ Generated {i + 1}/{num_images}")
-<<<<<<< HEAD
     
     def train(self, data_yaml, epochs=50, imgsz=640, batch=16):
         """Train YOLOv8 model"""
@@ -219,13 +141,6 @@
         model_name = f'yolov8{self.model_size}.pt'
         print(f"Loading {model_name}...")
         self.model = YOLO(model_name)
-=======
-    def train(self, X_train, y_train, X_val, y_val, epochs=50, batch_size=32):
-        print(f"\nStarting training...")
-        print(f"Training samples: {len(X_train)}")
-        print(f"Validation samples: {len(X_val)}")
-        print(f"Epochs: {epochs}, Batch size: {batch_size}")
->>>>>>> 8642d0be
         
         
         print(f"\nStarting training...")
@@ -254,6 +169,12 @@
         
         metrics = self.model.val()
         
+        print(f"\nResults:")
+        print(f"  mAP50:     {metrics.box.map50:.4f}")
+        print(f"  mAP50-95:  {metrics.box.map:.4f}")
+        print(f"  Precision: {metrics.box.p[0]:.4f}")
+        print(f"  Recall:    {metrics.box.r[0]:.4f}")
+        
         return metrics
     
     def predict(self, image_path, conf=0.25, save=True):
@@ -347,7 +268,11 @@
     demo_img = create_demo_image()
     detector.predict(demo_img, conf=0.25)
   
-   
+    print(f"\n{'='*60}")
+    print("TRAINING COMPLETE!")
+    print(f"{'='*60}")
+    print(f"Model saved at: runs/detect/license_plate_detector/weights/best.pt")
+    print(f"Results saved at: runs/detect/license_plate_detector/")
     print(f"mAP50: {metrics.box.map50:.4f}")
     print("="*60 + "\n")  
     return detector
